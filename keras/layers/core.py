# -*- coding: utf-8 -*-
from __future__ import absolute_import
from __future__ import division

import numpy as np

from collections import OrderedDict
import copy
from six.moves import zip

from .. import backend as K
from .. import activations, initializations, regularizers, constraints
from ..regularizers import ActivityRegularizer

import marshal
import types
import sys


class Layer(object):
    def __init__(self, **kwargs):
        for kwarg in kwargs:
            assert kwarg in {'input_shape', 'trainable'}, "Keyword argument not understood: " + kwarg
        if 'input_shape' in kwargs:
            self.set_input_shape(kwargs['input_shape'])
        if 'trainable' in kwargs:
            self._trainable = kwargs['trainable']
        if not hasattr(self, 'params'):
            self.params = []

    def set_previous(self, layer, connection_map={}):
        assert self.nb_input == layer.nb_output == 1, "Cannot connect layers: input count and output count should be 1."
        if hasattr(self, 'input_ndim'):
            assert self.input_ndim == len(layer.output_shape), "Incompatible shapes: layer expected input with ndim=" +\
                str(self.input_ndim) + " but previous layer has output_shape " + str(layer.output_shape)
        if layer.get_output_mask() is not None:
            assert self.supports_masked_input(), "Cannot connect non-masking layer to layer with masked output"
        self.previous = layer
        self.build()

    def build(self):
        '''Instantiation of layer weights.

        Called after `set_previous`, or after `set_input_shape`,
        once the layer has a defined input shape.
        Must be implemented on all layers that have weights.
        '''
        pass

    @property
    def trainable(self):
        if hasattr(self, '_trainable'):
            return self._trainable
        else:
            return True

    @trainable.setter
    def trainable(self, value):
        self._trainable = value

    @property
    def nb_input(self):
        return 1

    @property
    def nb_output(self):
        return 1

    @property
    def input_shape(self):
        # if layer is not connected (e.g. input layer),
        # input shape can be set manually via _input_shape attribute.
        if hasattr(self, 'previous'):
            return self.previous.output_shape
        elif hasattr(self, '_input_shape'):
            return self._input_shape
        else:
            raise Exception('Layer is not connected. Did you forget to set "input_shape"?')

    def set_input_shape(self, input_shape):
        if type(input_shape) not in [tuple, list]:
            raise Exception('Invalid input shape - input_shape should be a tuple of int.')
        input_shape = (None,) + tuple(input_shape)
        if hasattr(self, 'input_ndim') and self.input_ndim:
            if self.input_ndim != len(input_shape):
                raise Exception('Invalid input shape - Layer expects input ndim=' +
                                str(self.input_ndim) + ', was provided with input shape ' + str(input_shape))
        self._input_shape = input_shape
        self.input = K.placeholder(shape=self._input_shape)
        self.build()

    @property
    def output_shape(self):
        # default assumption: tensor shape unchanged.
        return self.input_shape

    def get_output(self, train=False):
        return self.get_input(train)

    def get_input(self, train=False):
        if hasattr(self, 'previous'):
            return self.previous.get_output(train=train)
        elif hasattr(self, 'input'):
            return self.input
        else:
            raise Exception('Layer is not connected\
                and is not an input layer.')

    def supports_masked_input(self):
        ''' Whether or not this layer respects the output mask of its previous layer in its calculations. If you try
        to attach a layer that does *not* support masked_input to a layer that gives a non-None output_mask() that is
        an error'''
        return False

    def get_output_mask(self, train=None):
        '''
        For some models (such as RNNs) you want a way of being able to mark some output data-points as
        "masked", so they are not used in future calculations. In such a model, get_output_mask() should return a mask
        of one less dimension than get_output() (so if get_output is (nb_samples, nb_timesteps, nb_dimensions), then the mask
        is (nb_samples, nb_timesteps), with a one for every unmasked datapoint, and a zero for every masked one.

        If there is *no* masking then it shall return None. For instance if you attach an Activation layer (they support masking)
        to a layer with an output_mask, then that Activation shall also have an output_mask. If you attach it to a layer with no
        such mask, then the Activation's get_output_mask shall return None.

        Some layers have an output_mask even if their input is unmasked, notably Embedding which can turn the entry "0" into
        a mask.
        '''
        return None

    def set_weights(self, weights):
        assert len(self.params) == len(weights), 'Provided weight array does not match layer weights (' + \
            str(len(self.params)) + ' layer params vs. ' + str(len(weights)) + ' provided weights)'
        for p, w in zip(self.params, weights):
            if K.get_value(p).shape != w.shape:
                raise Exception("Layer shape %s not compatible with weight shape %s." % (K.get_value(p).shape, w.shape))
            K.set_value(p, w)

    def get_weights(self):
        weights = []
        for p in self.params:
            weights.append(K.get_value(p))
        return weights

    def get_config(self):
        config = {"name": self.__class__.__name__}
        if hasattr(self, '_input_shape'):
            config['input_shape'] = self._input_shape[1:]
        if hasattr(self, '_trainable'):
            config['trainable'] = self._trainable
        return config

    def get_params(self):
        consts = []
        updates = []

        if hasattr(self, 'regularizers'):
            regularizers = self.regularizers
        else:
            regularizers = []

        if hasattr(self, 'constraints') and len(self.constraints) == len(self.params):
            for c in self.constraints:
                if c:
                    consts.append(c)
                else:
                    consts.append(constraints.identity())
        elif hasattr(self, 'constraint') and self.constraint:
            consts += [self.constraint for _ in range(len(self.params))]
        else:
            consts += [constraints.identity() for _ in range(len(self.params))]

        if hasattr(self, 'updates') and self.updates:
            updates += self.updates

        return self.params, regularizers, consts, updates

    def count_params(self):
        return sum([K.count_params(p) for p in self.params])


class MaskedLayer(Layer):
    '''
    If your layer trivially supports masking
    (by simply copying the input mask to the output),
    then subclass MaskedLayer instead of Layer,
    and make sure that you incorporate the input mask
    into your calculation of get_output()
    '''
    def supports_masked_input(self):
        return True

    def get_input_mask(self, train=False):
        if hasattr(self, 'previous'):
            return self.previous.get_output_mask(train)
        else:
            return None

    def get_output_mask(self, train=False):
        ''' The default output mask is just the input mask unchanged.
        Override this in your own implementations if,
        for instance, you are reshaping the input'''
        return self.get_input_mask(train)


class Masking(MaskedLayer):
    """Mask an input sequence by using a mask value to identify padding.

    This layer copies the input to the output layer with identified padding
    replaced with 0s and creates an output mask in the process.

    At each timestep, if the values all equal `mask_value`,
    then the corresponding mask value for the timestep is 0 (skipped),
    otherwise it is 1.

    """
    def __init__(self, mask_value=0., **kwargs):
        super(Masking, self).__init__(**kwargs)
        self.mask_value = mask_value
        self.input = K.placeholder(ndim=3)

    def get_output_mask(self, train=False):
        X = self.get_input(train)
        return K.any(K.ones_like(X) * (1. - K.equal(X, self.mask_value)),
                     axis=-1)

    def get_output(self, train=False):
        X = self.get_input(train)
        return X * K.any((1. - K.equal(X, self.mask_value)),
                         axis=-1, keepdims=True)

    def get_config(self):
        config = {"name": self.__class__.__name__,
                  "mask_value": self.mask_value}
        base_config = super(Masking, self).get_config()
        return dict(list(base_config.items()) + list(config.items()))


class TimeDistributedMerge(Layer):
    '''Sum/multiply/average over the outputs of a TimeDistributed layer.
    mode: {'sum', 'mul', 'ave'}
    Tensor input dimensions:   (nb_sample, time, features)
    Tensor output dimensions:  (nb_sample, features)
    '''
    input_ndim = 3

    def __init__(self, mode='sum', **kwargs):
        super(TimeDistributedMerge, self).__init__(**kwargs)
        self.mode = mode
        self.params = []
        self.regularizers = []
        self.constraints = []
        self.updates = []

    @property
    def output_shape(self):
        return (None, self.input_shape[2])

    def get_output(self, train=False):
        X = self.get_input(train)
        if self.mode == 'ave':
<<<<<<< HEAD
            s = K.mean(X, axis=1)
            return s
        if self.mode == 'sum':
            s = K.sum(X, axis=1)
=======
            s = theano.tensor.mean(X, axis=1)
            return s
        if self.mode == 'sum':
            s = theano.tensor.sum(X, axis=1)
>>>>>>> febc604f
            return s
        elif self.mode == 'mul':
            s = K.prod(X, axis=1)
            return s
        else:
            raise Exception('Unknown merge mode')

    def get_config(self):
        config = {"name": self.__class__.__name__,
                  "mode": self.mode}
        base_config = super(TimeDistributedMerge, self).get_config()
        return dict(list(base_config.items()) + list(config.items()))


class Merge(Layer):
    def __init__(self, layers, mode='sum', concat_axis=-1, dot_axes=-1):
        ''' Merge the output of a list of layers or containers into a single tensor.
            mode: {'sum', 'mul', 'concat', 'ave', 'join'}
        '''
        if len(layers) < 2:
            raise Exception("Please specify two or more input layers (or containers) to merge")

        if mode not in {'sum', 'mul', 'concat', 'ave', 'join', 'cos', 'dot'}:
            raise Exception("Invalid merge mode: " + str(mode))

        if mode in {'sum', 'mul', 'ave', 'cos'}:
            input_shapes = set([l.output_shape for l in layers])
            if len(input_shapes) > 1:
                raise Exception("Only layers of same output shape can be merged using " + mode + " mode. " +
                                "Layer shapes: %s" % ([l.output_shape for l in layers]))
        if mode in {'cos', 'dot'}:
            if K._BACKEND != 'theano':
                raise Exception('"' + mode + '" merge mode will only work with Theano.')

            if len(layers) > 2:
                raise Exception(mode + " merge takes exactly 2 layers")
            shape1 = layers[0].output_shape
            shape2 = layers[1].output_shape
            n1 = len(shape1)
            n2 = len(shape2)
            if mode == 'dot':
                if type(dot_axes) == int:
                    if dot_axes < 0:
                        dot_axes = [range(dot_axes % n1, n1), range(dot_axes % n2, n2)]
                    else:
                        dot_axes = [range(n1 - dot_axes, n2), range(1, dot_axes + 1)]
                if type(dot_axes) not in [list, tuple]:
                    raise Exception("Invalid type for dot_axes - should be a list.")
                if len(dot_axes) != 2:
                    raise Exception("Invalid format for dot_axes - should contain two elements.")
                if type(dot_axes[0]) not in [list, tuple, range] or type(dot_axes[1]) not in [list, tuple, range]:
                    raise Exception("Invalid format for dot_axes - list elements should have type 'list' or 'tuple'.")
                for i in range(len(dot_axes[0])):
                    if shape1[dot_axes[0][i]] != shape2[dot_axes[1][i]]:
                        raise Exception("Dimension incompatibility using dot mode: " +
                                        "%s != %s. " % (shape1[dot_axes[0][i]], shape2[dot_axes[1][i]]) +
                                        "Layer shapes: %s, %s" % (shape1, shape2))
        elif mode == 'concat':
            input_shapes = set()
            for l in layers:
                oshape = list(l.output_shape)
                oshape.pop(concat_axis)
                oshape = tuple(oshape)
                input_shapes.add(oshape)
            if len(input_shapes) > 1:
                raise Exception("'concat' mode can only merge layers with matching " +
                                "output shapes except for the concat axis. " +
                                "Layer shapes: %s" % ([l.output_shape for l in layers]))

        self.mode = mode
        self.concat_axis = concat_axis
        self.dot_axes = dot_axes
        self.layers = layers
        self.params = []
        self.regularizers = []
        self.constraints = []
        self.updates = []
        for l in self.layers:
            params, regs, consts, updates = l.get_params()
            self.regularizers += regs
            self.updates += updates
            # params and constraints have the same size
            for p, c in zip(params, consts):
                if p not in self.params:
                    self.params.append(p)
                    self.constraints.append(c)

    @property
    def output_shape(self):
        input_shapes = [layer.output_shape for layer in self.layers]
        if self.mode in ['sum', 'mul', 'ave']:
            return input_shapes[0]
        elif self.mode == 'concat':
            output_shape = list(input_shapes[0])
            for shape in input_shapes[1:]:
                output_shape[self.concat_axis] += shape[self.concat_axis]
            return tuple(output_shape)
        elif self.mode == 'join':
            return None
        elif self.mode == 'dot':
            shape1 = list(input_shapes[0])
            shape2 = list(input_shapes[1])
            dot_axes = []
            for axes in self.dot_axes:
                dot_axes.append([index-1 for index in axes])
            tensordot_output = np.tensordot(np.zeros(tuple(shape1[1:])),
                                            np.zeros(tuple(shape2[1:])),
                                            axes=dot_axes)
            if len(tensordot_output.shape) == 0:
                shape = (1,)
            else:
                shape = tensordot_output.shape
            return (shape1[0],) + shape
        elif self.mode == 'cos':
            return tuple(input_shapes[0][0], 1)

    def get_params(self):
        return self.params, self.regularizers, self.constraints, self.updates

    def get_output(self, train=False):
        if self.mode == 'sum' or self.mode == 'ave':
            s = self.layers[0].get_output(train)
            for i in range(1, len(self.layers)):
                s += self.layers[i].get_output(train)
            if self.mode == 'ave':
                s /= len(self.layers)
            return s
        elif self.mode == 'concat':
            inputs = [self.layers[i].get_output(train) for i in range(len(self.layers))]
            return K.concatenate(inputs, axis=self.concat_axis)
        elif self.mode == 'join':
            inputs = OrderedDict()
            for i in range(len(self.layers)):
                X = self.layers[i].get_output(train)
                if X.name is None:
                    raise ValueError("merge_mode='join' only works with named inputs")
                else:
                    inputs[X.name] = X
            return inputs
        elif self.mode == 'mul':
            s = self.layers[0].get_output(train)
            for i in range(1, len(self.layers)):
                s *= self.layers[i].get_output(train)
            return s
        elif self.mode == 'dot':
            if K._BACKEND != 'theano':
                raise Exception('"dot" merge mode will only work with Theano.')
            from theano import tensor as T
            l1 = self.layers[0].get_output(train)
            l2 = self.layers[1].get_output(train)
            output = T.batched_tensordot(l1, l2, self.dot_axes)
            output_shape = list(self.output_shape)
            output_shape[0] = l1.shape[0]
            output = output.reshape(tuple(output_shape))
            return output
        elif self.mode == 'cos':
            if K._BACKEND != 'theano':
                raise Exception('"dot" merge mode will only work with Theano.')
            import theano
            l1 = self.layers[0].get_output(train)
            l2 = self.layers[1].get_output(train)
            output, _ = theano.scan(lambda v1, v2: K.dot(v1, v2) / K.sqrt(K.dot(v1, v1) * K.dot(v2, v2)),
                                    sequences=[l1, l2],
                                    outputs_info=None)
            return output
        else:
            raise Exception('Unknown merge mode')

    def get_input(self, train=False):
        res = []
        for i in range(len(self.layers)):
            o = self.layers[i].get_input(train)
            if not type(o) == list:
                o = [o]
            for output in o:
                if output not in res:
                    res.append(output)
        return res

    @property
    def input(self):
        return self.get_input()

    def supports_masked_input(self):
        return False

    def get_output_mask(self, train=None):
        return None

    def get_weights(self):
        weights = []
        for l in self.layers:
            weights += l.get_weights()
        return weights

    def set_weights(self, weights):
        for i in range(len(self.layers)):
            nb_param = len(self.layers[i].params)
            self.layers[i].set_weights(weights[:nb_param])
            weights = weights[nb_param:]

    def get_config(self):
        config = {"name": self.__class__.__name__,
                  "layers": [l.get_config() for l in self.layers],
                  "mode": self.mode,
                  "concat_axis": self.concat_axis,
                  "dot_axes": self.dot_axes}
        base_config = super(Merge, self).get_config()
        return dict(list(base_config.items()) + list(config.items()))


class Dropout(MaskedLayer):
    '''
        Hinton's dropout.
    '''
    def __init__(self, p, **kwargs):
        super(Dropout, self).__init__(**kwargs)
        self.p = p

    def get_output(self, train=False):
        X = self.get_input(train)
        if self.p > 0.:
            if train:
                X = K.dropout(X, level=self.p)
        return X

    def get_config(self):
        config = {"name": self.__class__.__name__,
                  "p": self.p}
        base_config = super(Dropout, self).get_config()
        return dict(list(base_config.items()) + list(config.items()))


class Activation(MaskedLayer):
    '''
        Apply an activation function to an output.
    '''
    def __init__(self, activation, target=0, beta=0.1, **kwargs):
        super(Activation, self).__init__(**kwargs)
        self.activation = activations.get(activation)
        self.target = target
        self.beta = beta

    def get_output(self, train=False):
        X = self.get_input(train)
        return self.activation(X)

    def get_config(self):
        config = {"name": self.__class__.__name__,
                  "activation": self.activation.__name__,
                  "target": self.target,
                  "beta": self.beta}
        base_config = super(Activation, self).get_config()
        return dict(list(base_config.items()) + list(config.items()))


class Reshape(Layer):
    '''
        Reshape an output to a certain shape.
        Can't be used as first layer in a model (no fixed input!)
        First dimension is assumed to be nb_samples.
    '''
    def __init__(self, dims, **kwargs):
        super(Reshape, self).__init__(**kwargs)
        self.dims = tuple(dims)

    @property
    def output_shape(self):
        return (self.input_shape[0],) + self.dims

    def get_output(self, train=False):
        X = self.get_input(train)
        return K.reshape(X, (-1,) + self.dims)

    def get_config(self):
        config = {"name": self.__class__.__name__,
                  "dims": self.dims}
        base_config = super(Reshape, self).get_config()
        return dict(list(base_config.items()) + list(config.items()))


class Permute(Layer):
    '''
        Permute the dimensions of the input according to the given tuple.
    '''
    def __init__(self, dims, **kwargs):
        super(Permute, self).__init__(**kwargs)
        self.dims = tuple(dims)

    @property
    def output_shape(self):
        input_shape = list(self.input_shape)
        output_shape = copy.copy(input_shape)
        for i, dim in enumerate(self.dims):
            target_dim = input_shape[dim]
            output_shape[i+1] = target_dim
        return tuple(output_shape)

    def get_output(self, train=False):
        X = self.get_input(train)
        return K.permute_dimensions(X, (0,) + self.dims)

    def get_config(self):
        config = {"name": self.__class__.__name__,
                  "dims": self.dims}
        base_config = super(Permute, self).get_config()
        return dict(list(base_config.items()) + list(config.items()))


class Flatten(Layer):
    '''
        Reshape input to flat shape.
        First dimension is assumed to be nb_samples.
    '''
    def __init__(self, **kwargs):
        super(Flatten, self).__init__(**kwargs)

    @property
    def output_shape(self):
        input_shape = self.input_shape
        return (input_shape[0], np.prod(input_shape[1:]))

    def get_output(self, train=False):
        X = self.get_input(train)
        return K.flatten(X)


class RepeatVector(Layer):
    '''
        Repeat input n times.

        Dimensions of input are assumed to be (nb_samples, dim).
        Return tensor of shape (nb_samples, n, dim).
    '''
    def __init__(self, n, **kwargs):
        super(RepeatVector, self).__init__(**kwargs)
        self.n = n

    @property
    def output_shape(self):
        input_shape = self.input_shape
        return (input_shape[0], self.n, input_shape[1])

    def get_output(self, train=False):
        X = self.get_input(train)
        return K.repeat(X, self.n)

    def get_config(self):
        config = {"name": self.__class__.__name__,
                  "n": self.n}
        base_config = super(RepeatVector, self).get_config()
        return dict(list(base_config.items()) + list(config.items()))


class Dense(Layer):
    '''
        Just your regular fully connected NN layer.
    '''
    input_ndim = 2

    def __init__(self, output_dim, init='glorot_uniform', activation='linear', weights=None,
                 W_regularizer=None, b_regularizer=None, activity_regularizer=None,
                 W_constraint=None, b_constraint=None, input_dim=None, **kwargs):
        self.init = initializations.get(init)
        self.activation = activations.get(activation)
        self.output_dim = output_dim

        self.W_regularizer = regularizers.get(W_regularizer)
        self.b_regularizer = regularizers.get(b_regularizer)
        self.activity_regularizer = regularizers.get(activity_regularizer)

        self.W_constraint = constraints.get(W_constraint)
        self.b_constraint = constraints.get(b_constraint)
        self.constraints = [self.W_constraint, self.b_constraint]

        self.initial_weights = weights

        self.input_dim = input_dim
        if self.input_dim:
            kwargs['input_shape'] = (self.input_dim,)
        self.input = K.placeholder(ndim=2)
        super(Dense, self).__init__(**kwargs)

    def build(self):
        input_dim = self.input_shape[1]

        self.W = self.init((input_dim, self.output_dim))
        self.b = K.zeros((self.output_dim,))

        self.params = [self.W, self.b]

        self.regularizers = []
        if self.W_regularizer:
            self.W_regularizer.set_param(self.W)
            self.regularizers.append(self.W_regularizer)

        if self.b_regularizer:
            self.b_regularizer.set_param(self.b)
            self.regularizers.append(self.b_regularizer)

        if self.activity_regularizer:
            self.activity_regularizer.set_layer(self)
            self.regularizers.append(self.activity_regularizer)

        if self.initial_weights is not None:
            self.set_weights(self.initial_weights)
            del self.initial_weights

    @property
    def output_shape(self):
        return (self.input_shape[0], self.output_dim)

    def get_output(self, train=False):
        X = self.get_input(train)
        output = self.activation(K.dot(X, self.W) + self.b)
        return output

    def get_config(self):
        config = {"name": self.__class__.__name__,
                  "output_dim": self.output_dim,
                  "init": self.init.__name__,
                  "activation": self.activation.__name__,
                  "W_regularizer": self.W_regularizer.get_config() if self.W_regularizer else None,
                  "b_regularizer": self.b_regularizer.get_config() if self.b_regularizer else None,
                  "activity_regularizer": self.activity_regularizer.get_config() if self.activity_regularizer else None,
                  "W_constraint": self.W_constraint.get_config() if self.W_constraint else None,
                  "b_constraint": self.b_constraint.get_config() if self.b_constraint else None,
                  "input_dim": self.input_dim}
        base_config = super(Dense, self).get_config()
        return dict(list(base_config.items()) + list(config.items()))


class ActivityRegularization(Layer):
    '''
        Layer that passes through its input unchanged, but applies an update
        to the cost function based on the activity.
    '''
    def __init__(self, l1=0., l2=0., **kwargs):
        super(ActivityRegularization, self).__init__(**kwargs)
        self.l1 = l1
        self.l2 = l2

        activity_regularizer = ActivityRegularizer(l1=l1, l2=l2)
        activity_regularizer.set_layer(self)
        self.regularizers = [activity_regularizer]

    def get_output(self, train=False):
        return self.get_input(train)

    def get_config(self):
        config = {"name": self.__class__.__name__,
                  "l1": self.l1,
                  "l2": self.l2}
        base_config = super(ActivityRegularization, self).get_config()
        return dict(list(base_config.items()) + list(config.items()))


class TimeDistributedDense(MaskedLayer):
    '''
       Apply a same Dense layer for each dimension[1] (time_dimension) input.
       Especially useful after a recurrent network with 'return_sequence=True'.
       Tensor input dimensions:   (nb_sample, time_dimension, input_dim)
       Tensor output dimensions:  (nb_sample, time_dimension, output_dim)

    '''
    input_ndim = 3

    def __init__(self, output_dim, init='glorot_uniform', activation='linear', weights=None,
                 W_regularizer=None, b_regularizer=None, activity_regularizer=None,
                 W_constraint=None, b_constraint=None, input_dim=None, input_length=None, **kwargs):
        self.output_dim = output_dim
        self.init = initializations.get(init)
        self.activation = activations.get(activation)

        self.W_regularizer = regularizers.get(W_regularizer)
        self.b_regularizer = regularizers.get(b_regularizer)
        self.activity_regularizer = regularizers.get(activity_regularizer)

        self.W_constraint = constraints.get(W_constraint)
        self.b_constraint = constraints.get(b_constraint)
        self.constraints = [self.W_constraint, self.b_constraint]

        self.initial_weights = weights

        self.input_dim = input_dim
        self.input_length = input_length
        if self.input_dim:
            kwargs['input_shape'] = (self.input_length, self.input_dim)
        self.input = K.placeholder(ndim=3)
        super(TimeDistributedDense, self).__init__(**kwargs)

    def build(self):
        input_dim = self.input_shape[2]

        self.W = self.init((input_dim, self.output_dim))
        self.b = K.zeros((self.output_dim))

        self.params = [self.W, self.b]
        self.regularizers = []

        if self.W_regularizer:
            self.W_regularizer.set_param(self.W)
            self.regularizers.append(self.W_regularizer)

        if self.b_regularizer:
            self.b_regularizer.set_param(self.b)
            self.regularizers.append(self.b_regularizer)

        if self.activity_regularizer:
            self.activity_regularizer.set_layer(self)
            self.regularizers.append(self.activity_regularizer)

        if self.initial_weights is not None:
            self.set_weights(self.initial_weights)
            del self.initial_weights

    @property
    def output_shape(self):
        input_shape = self.input_shape
        return (input_shape[0], input_shape[1], self.output_dim)

    def get_output(self, train=False):
        X = self.get_input(train)

        def step(x, states):
            output = K.dot(x, self.W) + self.b
            return output, []

        last_output, outputs, states = K.rnn(step, X, [], masking=False)

        outputs = self.activation(outputs)
        return outputs

    def get_config(self):
        config = {"name": self.__class__.__name__,
                  "output_dim": self.output_dim,
                  "init": self.init.__name__,
                  "activation": self.activation.__name__,
                  "W_regularizer": self.W_regularizer.get_config() if self.W_regularizer else None,
                  "b_regularizer": self.b_regularizer.get_config() if self.b_regularizer else None,
                  "activity_regularizer": self.activity_regularizer.get_config() if self.activity_regularizer else None,
                  "W_constraint": self.W_constraint.get_config() if self.W_constraint else None,
                  "b_constraint": self.b_constraint.get_config() if self.b_constraint else None,
                  "input_dim": self.input_dim,
                  "input_length": self.input_length}
        base_config = super(TimeDistributedDense, self).get_config()
        return dict(list(base_config.items()) + list(config.items()))


class AutoEncoder(Layer):
    '''A customizable autoencoder model.

    Tensor input dimensions: same as encoder input
    Tensor output dimensions:
        if output_reconstruction:
            same as encoder output
        else:
            same as decoder output
    '''
    def __init__(self, encoder, decoder, output_reconstruction=True, weights=None, **kwargs):
        super(AutoEncoder, self).__init__(**kwargs)

        self.output_reconstruction = output_reconstruction
        self.encoder = encoder
        self.decoder = decoder

        self.decoder.set_previous(self.encoder)

        self.params = []
        self.regularizers = []
        self.constraints = []
        self.updates = []
        for layer in [self.encoder, self.decoder]:
            params, regularizers, constraints, updates = layer.get_params()
            self.regularizers += regularizers
            self.updates += updates
            for p, c in zip(params, constraints):
                if p not in self.params:
                    self.params.append(p)
                    self.constraints.append(c)

        if weights is not None:
            self.set_weights(weights)

    def set_previous(self, node):
        self.encoder.set_previous(node)

    def get_weights(self):
        weights = []
        for layer in [self.encoder, self.decoder]:
            weights += layer.get_weights()
        return weights

    def set_weights(self, weights):
        nb_param = len(self.encoder.params)
        self.encoder.set_weights(weights[:nb_param])
        self.decoder.set_weights(weights[nb_param:])

    def get_input(self, train=False):
        return self.encoder.get_input(train)

    @property
    def input(self):
        return self.encoder.input

    def _get_hidden(self, train=False):
        return self.encoder.get_output(train)

    @property
    def input_shape(self):
        return self.encoder.input_shape

    @property
    def output_shape(self):
        if self.output_reconstruction:
            return self.encoder.previous.output_shape
        else:
            return self.decoder.previous.output_shape

    def get_output(self, train=False):
        if not train and not self.output_reconstruction:
            return self.encoder.get_output(train)

        return self.decoder.get_output(train)

    def get_config(self):
        return {"name": self.__class__.__name__,
                "encoder_config": self.encoder.get_config(),
                "decoder_config": self.decoder.get_config(),
                "output_reconstruction": self.output_reconstruction}


class MaxoutDense(Layer):
    '''
        Max-out layer, nb_feature is the number of pieces in the piecewise linear approx.
        Refer to http://arxiv.org/pdf/1302.4389.pdf
    '''
    input_ndim = 2

    def __init__(self, output_dim, nb_feature=4, init='glorot_uniform', weights=None,
                 W_regularizer=None, b_regularizer=None, activity_regularizer=None,
                 W_constraint=None, b_constraint=None, input_dim=None, **kwargs):
        self.output_dim = output_dim
        self.nb_feature = nb_feature
        self.init = initializations.get(init)

        self.W_regularizer = regularizers.get(W_regularizer)
        self.b_regularizer = regularizers.get(b_regularizer)
        self.activity_regularizer = regularizers.get(activity_regularizer)

        self.W_constraint = constraints.get(W_constraint)
        self.b_constraint = constraints.get(b_constraint)
        self.constraints = [self.W_constraint, self.b_constraint]

        self.initial_weights = weights
        self.input_dim = input_dim
        if self.input_dim:
            kwargs['input_shape'] = (self.input_dim,)
        self.input = K.placeholder(ndim=2)
        super(MaxoutDense, self).__init__(**kwargs)

    def build(self):
        input_dim = self.input_shape[1]

        self.W = self.init((self.nb_feature, input_dim, self.output_dim))
        self.b = K.zeros((self.nb_feature, self.output_dim))

        self.params = [self.W, self.b]
        self.regularizers = []

        if self.W_regularizer:
            self.W_regularizer.set_param(self.W)
            self.regularizers.append(self.W_regularizer)

        if self.b_regularizer:
            self.b_regularizer.set_param(self.b)
            self.regularizers.append(self.b_regularizer)

        if self.activity_regularizer:
            self.activity_regularizer.set_layer(self)
            self.regularizers.append(self.activity_regularizer)

        if self.initial_weights is not None:
            self.set_weights(self.initial_weights)
            del self.initial_weights

    @property
    def output_shape(self):
        return (self.input_shape[0], self.output_dim)

    def get_output(self, train=False):
        X = self.get_input(train)
        # -- don't need activation since it's just linear.
        output = K.max(K.dot(X, self.W) + self.b, axis=1)
        return output

    def get_config(self):
        config = {"name": self.__class__.__name__,
                  "output_dim": self.output_dim,
                  "init": self.init.__name__,
                  "nb_feature": self.nb_feature,
                  "W_regularizer": self.W_regularizer.get_config() if self.W_regularizer else None,
                  "b_regularizer": self.b_regularizer.get_config() if self.b_regularizer else None,
                  "activity_regularizer": self.activity_regularizer.get_config() if self.activity_regularizer else None,
                  "W_constraint": self.W_constraint.get_config() if self.W_constraint else None,
                  "b_constraint": self.b_constraint.get_config() if self.b_constraint else None,
                  "input_dim": self.input_dim}
        base_config = super(MaxoutDense, self).get_config()
        return dict(list(base_config.items()) + list(config.items()))


class Lambda(Layer):

    """Lambda layer for evaluating arbitrary function

    Input shape
    -----------
    output_shape of previous layer

    Output shape
    ------------
    Specified by output_shape argument

    Arguments
    ---------
    function - The function to be evaluated. Takes one argument : output of previous layer
    output_shape - Expected output shape from function. Could be a tuple or a function of the shape of the input
    """

    def __init__(self, function, output_shape=None, **kwargs):
        super(Lambda, self).__init__(**kwargs)
        py3 = sys.version_info[0] == 3
        if py3:
            self.function = marshal.dumps(function.__code__)
        else:
            self.function = marshal.dumps(function.func_code)
        if output_shape is None:
            self._output_shape = None
        elif type(output_shape) in {tuple, list} :
            self._output_shape = tuple(output_shape)
        else:
            if py3:
                self._output_shape = marshal.dumps(output_shape.__code__)
            else:
                self._output_shape = marshal.dumps(output_shape.func_code)

    @property
    def output_shape(self):
        if self._output_shape is None:
            return self.input_shape
        elif type(self._output_shape) == tuple:
            return (self.input_shape[0], ) + self._output_shape
        else:
            output_shape_func = marshal.loads(self._output_shape)
            output_shape_func = types.FunctionType(output_shape_func, globals())
            shape = output_shape_func(self.previous.output_shape)
            if type(shape) not in {list, tuple}:
                raise Exception("output_shape function must return a tuple")
            return tuple(shape)

    def get_output(self, train=False):
        func = marshal.loads(self.function)
        func = types.FunctionType(func, globals())
        if hasattr(self, 'previous'):
            return func(self.previous.get_output(train))
        else:
            return func(self.input)


class MaskedLambda(MaskedLayer, Lambda):
    pass


class LambdaMerge(Lambda):
    """LambdaMerge layer for evaluating arbitrary function over multiple inputs

    Input shape
    -----------
    None

    Output shape
    ------------
    Specified by output_shape argument

    Arguments
    ---------
    layers - Input layers. Similar to layers argument of Merge
    function - The function to be evaluated. Takes one argument : list of outputs from input layers
    output_shape - Expected output shape from function. Could be a tuple or a function of list of input shapes
    """
    def __init__(self, layers, function, output_shape=None):
        if len(layers) < 2:
            raise Exception("Please specify two or more input layers (or containers) to merge")
        self.layers = layers
        self.params = []
        self.regularizers = []
        self.constraints = []
        self.updates = []
        for l in self.layers:
            params, regs, consts, updates = l.get_params()
            self.regularizers += regs
            self.updates += updates
            # params and constraints have the same size
            for p, c in zip(params, consts):
                if p not in self.params:
                    self.params.append(p)
                    self.constraints.append(c)
        py3 = sys.version_info[0] == 3
        if py3:
            self.function = marshal.dumps(function.__code__)
        else:
            self.function = marshal.dumps(function.func_code)
        if output_shape is None:
            self._output_shape = None
        elif type(output_shape) in {tuple, list}:
            self._output_shape = tuple(output_shape)
        else:
            if py3:
                self._output_shape = marshal.dumps(output_shape.__code__)
            else:
                self._output_shape = marshal.dumps(output_shape.func_code)

    @property
    def output_shape(self):
        input_shapes = [layer.output_shape for layer in self.layers]
        if self._output_shape is None:
            return input_shapes[0]
        elif type(self._output_shape) == tuple:
            return (input_shapes[0][0], ) + self._output_shape
        else:
            output_shape_func = marshal.loads(self._output_shape)
            output_shape_func = types.FunctionType(output_shape_func, globals())
            shape = output_shape_func(input_shapes)
            if type(shape) not in {list, tuple}:
                raise Exception("output_shape function must return a tuple")
            return tuple(shape)

    def get_params(self):
        return self.params, self.regularizers, self.constraints, self.updates

    def get_output(self, train=False):
        func = marshal.loads(self.function)
        func = types.FunctionType(func, globals())
        inputs = [layer.get_output(train) for layer in self.layers]
        return func(inputs)

    def get_input(self, train=False):
        res = []
        for i in range(len(self.layers)):
            o = self.layers[i].get_input(train)
            if not type(o) == list:
                o = [o]
            for output in o:
                if output not in res:
                    res.append(output)
        return res

    @property
    def input(self):
        return self.get_input()

    def supports_masked_input(self):
        return False

    def get_output_mask(self, train=None):
        return None

    def get_weights(self):
        weights = []
        for l in self.layers:
            weights += l.get_weights()
        return weights

    def set_weights(self, weights):
        for i in range(len(self.layers)):
            nb_param = len(self.layers[i].params)
            self.layers[i].set_weights(weights[:nb_param])
            weights = weights[nb_param:]

    def get_config(self):
        config = {"name": self.__class__.__name__,
                  "layers": [l.get_config() for l in self.layers],
                  "function": self.function,
                  "output_shape": self._output_shape
                  }
        base_config = super(LambdaMerge, self).get_config()
        return dict(list(base_config.items()) + list(config.items()))


class Siamese(Layer):

    '''Shared layer with multiple inputs

    Output shape
    ------------
    Depends on merge_mode argument

    Arguments
    ---------
    layer - The layer to be shared across multiple inputs
    inputs - inputs to the shared layer
    merge_mode - Similar to mode argument of Merge layer
    concat_axis - Similar to concat_axis argument of Merge layer
    dot_axes - Similar to dot_axes argument of Merge layer
    '''

    def __init__(self, layer, inputs, merge_mode='concat', concat_axis=1, dot_axes=-1):

        if merge_mode not in ['sum', 'mul', 'concat', 'ave', 'join', 'cos', 'dot', None]:
            raise Exception("Invalid merge mode: " + str(mode))

        if merge_mode in {'cos', 'dot'}:
            if len(inputs) > 2:
                raise Exception(mode + " merge takes exactly 2 layers")

        self.layer = layer
        self.inputs = inputs
        self.params = []
        self.merge_mode = merge_mode
        self.concat_axis = concat_axis
        self.dot_axes = dot_axes
        layer.set_previous(inputs[0])
        self.regularizers = []
        self.constraints = []
        self.updates = []
        layers = [layer]
        if merge_mode:
            layers += inputs
        for l in layers:
            params, regs, consts, updates = l.get_params()
            self.regularizers += regs
            self.updates += updates
            # params and constraints have the same size
            for p, c in zip(params, consts):
                if p not in self.params:
                    self.params.append(p)
                    self.constraints.append(c)

    @property
    def output_shape(self):
        if merge_mode is None:
            return self.layer.output_shape
        input_shapes = [self.get_output_shape(i) for i in range(len(inputs))]
        if self.merge_mode in ['sum', 'mul', 'ave']:
            return input_shapes[0]
        elif self.merge_mode == 'concat':
            output_shape = list(input_shapes[0])
            for shape in input_shapes[1:]:
                output_shape[self.concat_axis] += shape[self.concat_axis]
            return tuple(output_shape)
        elif self.merge_mode == 'join':
            return None
        elif self.merge_mode == 'dot':
            shape1 = list(input_shapes[0])
            shape2 = list(input_shapes[1])
            for i in self.dot_axes[0]:
                shape1.pop(i)
            for i in self.dot_axes[1]:
                shape2.pop(i)
            shape = shape1 + shape2[1:]
            if len(shape) == 1:
                shape.append(1)
            return tuple(shape)
        elif self.merge_mode == 'cos':
            return tuple(input_shapes[0][0], 1)

    def get_params(self):
        return self.params, self.regularizers, self.constraints, self.updates

    def set_layer_input(self, index):
        l = self.layer
        while not hasattr(l, 'previous'):
            l = l.layers[0]
        l.previous = self.inputs[index]

    def get_output_at(self, head, train=False):
        self.set_layer_input(head)
        return self.layer.get_output(train)

    def get_output_shape(self, head, train=False):
        self.set_layer_input(head)
        return self.layer.output_shape

    def get_output_join(self, train=False):
        o = OrderedDict()
        for i in range(len(inputs)):
            X = self.get_output_at(i, train)
            if X.name is None:
                raise ValueError("merge_mode='join' only works with named inputs")
            o[X.name] = X
        return o

    def get_output_sum(self, train=False):
        s = self.get_output_at(0, train)
        for i in range(1, len(self.inputs)):
            s += self.get_output_at(i, train)
        return s

    def get_output_ave(self, train=False):
        n = len(self.inputs)
        s = self.get_output_at(0, train)
        for i in range(1, n):
            s += self.get_output_at(i, train)
        s /= n
        return s

    def get_output_concat(self, train=False):
        inputs = [self.get_output_at(i, train) for i in range(len(self.inputs))]
        return T.concatenate(inputs, axis=self.concat_axis)

    def get_output_mul(self, train=False):
        s = self.get_output_at(0, train)
        for i in range(1, len(self.inputs)):
            s *= self.get_output_at(i, train)
        return s

    def get_output_dot(self, train=False):
        l1 = self.get_output_at(0, train)
        l2 = self.get_output_at(1, train)
        output = T.batched_tensordot(l1, l2, self.dot_axes)
        output = output.dimshuffle((0, 'x'))
        return output

    def get_output_cos(self, train=False):
        l1 = self.get_output_at(0, train)
        l2 = self.get_output_at(1, train)
        output, _ = theano.scan(lambda v1, v2: T.dot(v1, v2)/T.sqrt(T.dot(v1, v1) * T.dot(v2, v2)), sequences=[l1, l2], outputs_info=None)
        output = output.dimshuffle((0, 'x'))
        return output

    def get_output(self, train=False):
        mode = self.merge_mode
        if mode == 'join':
            return self.get_output_join(train)
        elif mode == 'concat':
            return self.get_output_concat(train)
        elif mode == 'sum':
            return self.get_output_sum(train)
        elif mode == 'ave':
            return self.get_output_ave(train)
        elif mode == 'mul':
            return self.get_output_mul(train)
        elif mode == 'dot':
            return self.get_output_dot(train)
        elif mode == 'cos':
            return self.get_output_dot(train)

    def get_input(self, train=False):
        res = []
        for i in range(len(self.inputs)):
            o = self.inputs[i].get_input(train)
            if type(o) != list:
                o = [o]
            for output in o:
                if output not in res:
                    res.append(output)
        return res

    @property
    def input(self):
        return self.get_input()

    def supports_masked_input(self):
        return False

    def get_output_mask(self, train=None):
        return None

    def get_weights(self):
        weights = layer.get_weights()
        if merge_mode:
            for m in self.inputs:
                weights += m.get_weights()
        return weights

    def set_weights(self, weights):
        nb_param = len(self.layer.params)
        self.layer.set_weights(weights[:nb_param])
        weights = weights[nb_param:]
        if merge_mode:
            for i in range(len(self.inputs)):
                nb_param = len(self.inputs[i].params)
                self.inputs[i].set_weights(weights[:nb_param])
                weights = weights[nb_param:]

    def get_config(self):

        config = {"name": self.__class__.__name__,
                  "layer": self.layer.get_config,
                  "inputs": [m.get_config() for m in self.inputs],
                  "merge_mode": self.merge_mode,
                  "concat_axis": self.concat_axis,
                  "dot_axes": self.dot_axes
                  }
        base_config = super(Siamese, self).get_config()
        return dict(list(base_config.items()) + list(config.items()))


class SiameseHead(Layer):

    '''This layer should be added only on top of a Siamese layer with merge_mode = None

    Outputs the output of the Siamese layer at a given index, specified by the head argument

    Arguments
    ---------
    head - The index at which the output of the Siamese layer should be obtained
    '''
    def __init__(self, head):
        self.head = head
        self.params = []

    def get_output(self, train=False):
        return self.get_input(train)

    @property
    def input_shape(self):
        return self.previous.get_output_shape(self.head)

    def get_input(self, train=False):
        return self.previous.get_output_at(self.head, train)

    def get_config(self):

        config = {"name": self.__class__.__name__,
                  "head": self.head
                  }

        base_config = super(SiameseHead, self).get_config()
        return dict(list(base_config.items()) + list(config.items()))

    def set_previous(self, layer):
        self.previous = layer


def add_shared_layer(layer, inputs):
    '''
    Use this function to add a shared layer across multiple Sequential models without merging the outputs
    '''
    input_layers = [l.layers[-1] for l in inputs]
    s = Siamese(layer, input_layers, merge_mode=None)
    for i in range(len(inputs)):
        sh = SiameseHead(i)
        inputs[i].add(s)
        inputs[i].add(sh)<|MERGE_RESOLUTION|>--- conflicted
+++ resolved
@@ -259,17 +259,10 @@
     def get_output(self, train=False):
         X = self.get_input(train)
         if self.mode == 'ave':
-<<<<<<< HEAD
             s = K.mean(X, axis=1)
             return s
         if self.mode == 'sum':
             s = K.sum(X, axis=1)
-=======
-            s = theano.tensor.mean(X, axis=1)
-            return s
-        if self.mode == 'sum':
-            s = theano.tensor.sum(X, axis=1)
->>>>>>> febc604f
             return s
         elif self.mode == 'mul':
             s = K.prod(X, axis=1)
@@ -737,9 +730,11 @@
     '''
     input_ndim = 3
 
-    def __init__(self, output_dim, init='glorot_uniform', activation='linear', weights=None,
+    def __init__(self, output_dim,
+                 init='glorot_uniform', activation='linear', weights=None,
                  W_regularizer=None, b_regularizer=None, activity_regularizer=None,
-                 W_constraint=None, b_constraint=None, input_dim=None, input_length=None, **kwargs):
+                 W_constraint=None, b_constraint=None,
+                 input_dim=None, input_length=None, **kwargs):
         self.output_dim = output_dim
         self.init = initializations.get(init)
         self.activation = activations.get(activation)
@@ -799,7 +794,6 @@
             return output, []
 
         last_output, outputs, states = K.rnn(step, X, [], masking=False)
-
         outputs = self.activation(outputs)
         return outputs
 
@@ -1057,8 +1051,10 @@
     Arguments
     ---------
     layers - Input layers. Similar to layers argument of Merge
-    function - The function to be evaluated. Takes one argument : list of outputs from input layers
-    output_shape - Expected output shape from function. Could be a tuple or a function of list of input shapes
+    function - The function to be evaluated. Takes one argument:
+        list of outputs from input layers
+    output_shape - Expected output shape from function.
+        Could be a tuple or a function of list of input shapes
     """
     def __init__(self, layers, function, output_shape=None):
         if len(layers) < 2:
@@ -1176,14 +1172,15 @@
     dot_axes - Similar to dot_axes argument of Merge layer
     '''
 
-    def __init__(self, layer, inputs, merge_mode='concat', concat_axis=1, dot_axes=-1):
-
-        if merge_mode not in ['sum', 'mul', 'concat', 'ave', 'join', 'cos', 'dot', None]:
-            raise Exception("Invalid merge mode: " + str(mode))
+    def __init__(self, layer, inputs, merge_mode='concat',
+                 concat_axis=1, dot_axes=-1):
+        if merge_mode not in ['sum', 'mul', 'concat', 'ave',
+                              'join', 'cos', 'dot', None]:
+            raise Exception("Invalid merge mode: " + str(merge_mode))
 
         if merge_mode in {'cos', 'dot'}:
             if len(inputs) > 2:
-                raise Exception(mode + " merge takes exactly 2 layers")
+                raise Exception(merge_mode + " merge takes exactly 2 layers")
 
         self.layer = layer
         self.inputs = inputs
@@ -1210,18 +1207,22 @@
 
     @property
     def output_shape(self):
-        if merge_mode is None:
+        if self.merge_mode is None:
             return self.layer.output_shape
-        input_shapes = [self.get_output_shape(i) for i in range(len(inputs))]
+        input_shapes = [self.get_output_shape(i) for i in range(len(self.inputs))]
+
         if self.merge_mode in ['sum', 'mul', 'ave']:
             return input_shapes[0]
+
         elif self.merge_mode == 'concat':
             output_shape = list(input_shapes[0])
             for shape in input_shapes[1:]:
                 output_shape[self.concat_axis] += shape[self.concat_axis]
             return tuple(output_shape)
+
         elif self.merge_mode == 'join':
             return None
+
         elif self.merge_mode == 'dot':
             shape1 = list(input_shapes[0])
             shape2 = list(input_shapes[1])
@@ -1233,6 +1234,7 @@
             if len(shape) == 1:
                 shape.append(1)
             return tuple(shape)
+
         elif self.merge_mode == 'cos':
             return tuple(input_shapes[0][0], 1)
 
@@ -1255,7 +1257,7 @@
 
     def get_output_join(self, train=False):
         o = OrderedDict()
-        for i in range(len(inputs)):
+        for i in range(len(self.inputs)):
             X = self.get_output_at(i, train)
             if X.name is None:
                 raise ValueError("merge_mode='join' only works with named inputs")
@@ -1278,7 +1280,7 @@
 
     def get_output_concat(self, train=False):
         inputs = [self.get_output_at(i, train) for i in range(len(self.inputs))]
-        return T.concatenate(inputs, axis=self.concat_axis)
+        return K.concatenate(inputs, axis=self.concat_axis)
 
     def get_output_mul(self, train=False):
         s = self.get_output_at(0, train)
@@ -1287,6 +1289,9 @@
         return s
 
     def get_output_dot(self, train=False):
+        if K._BACKEND != 'theano':
+            raise Exception('"dot" merge mode will only work with Theano.')
+        from theano import tensor as T
         l1 = self.get_output_at(0, train)
         l2 = self.get_output_at(1, train)
         output = T.batched_tensordot(l1, l2, self.dot_axes)
@@ -1294,9 +1299,14 @@
         return output
 
     def get_output_cos(self, train=False):
+        if K._BACKEND != 'theano':
+            raise Exception('"cos" merge mode will only work with Theano.')
+        import theano
+        from theano import tensor as T
         l1 = self.get_output_at(0, train)
         l2 = self.get_output_at(1, train)
-        output, _ = theano.scan(lambda v1, v2: T.dot(v1, v2)/T.sqrt(T.dot(v1, v1) * T.dot(v2, v2)), sequences=[l1, l2], outputs_info=None)
+        cos = lambda v1, v2: T.dot(v1, v2) / T.sqrt(T.dot(v1, v1) * T.dot(v2, v2))
+        output, _ = theano.scan(cos, sequences=[l1, l2], outputs_info=None)
         output = output.dimshuffle((0, 'x'))
         return output
 
@@ -1339,8 +1349,8 @@
         return None
 
     def get_weights(self):
-        weights = layer.get_weights()
-        if merge_mode:
+        weights = self.layer.get_weights()
+        if self.merge_mode:
             for m in self.inputs:
                 weights += m.get_weights()
         return weights
@@ -1349,7 +1359,7 @@
         nb_param = len(self.layer.params)
         self.layer.set_weights(weights[:nb_param])
         weights = weights[nb_param:]
-        if merge_mode:
+        if self.merge_mode:
             for i in range(len(self.inputs)):
                 nb_param = len(self.inputs[i].params)
                 self.inputs[i].set_weights(weights[:nb_param])
@@ -1369,14 +1379,16 @@
 
 
 class SiameseHead(Layer):
-
-    '''This layer should be added only on top of a Siamese layer with merge_mode = None
-
-    Outputs the output of the Siamese layer at a given index, specified by the head argument
+    '''This layer should be added only on top of a Siamese layer
+    with merge_mode = None
+
+    Outputs the output of the Siamese layer at a given index,
+    specified by the head argument
 
     Arguments
     ---------
-    head - The index at which the output of the Siamese layer should be obtained
+    head - The index at which the output of the Siamese layer
+        should be obtained
     '''
     def __init__(self, head):
         self.head = head
@@ -1395,8 +1407,7 @@
     def get_config(self):
 
         config = {"name": self.__class__.__name__,
-                  "head": self.head
-                  }
+                  "head": self.head}
 
         base_config = super(SiameseHead, self).get_config()
         return dict(list(base_config.items()) + list(config.items()))
@@ -1407,7 +1418,8 @@
 
 def add_shared_layer(layer, inputs):
     '''
-    Use this function to add a shared layer across multiple Sequential models without merging the outputs
+    Use this function to add a shared layer across multiple Sequential models
+    without merging the outputs
     '''
     input_layers = [l.layers[-1] for l in inputs]
     s = Siamese(layer, input_layers, merge_mode=None)
