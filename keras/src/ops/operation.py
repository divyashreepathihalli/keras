import inspect
import textwrap

from keras.src import backend
from keras.src import dtype_policies
from keras.src import tree
from keras.src.api_export import keras_export
from keras.src.backend.common.keras_tensor import any_symbolic_tensors
from keras.src.backend.config import is_nnx_backend_enabled
from keras.src.ops.node import Node
from keras.src.utils import python_utils
from keras.src.utils import traceback_utils
from keras.src.utils.naming import auto_name


@keras_export("keras.Operation")
class Operation:
<<<<<<< HEAD
    def __init_subclass__(cls):
        super().__init_subclass__()

    def __init__(self, dtype=None, name=None):
=======
    def __init__(self, name=None):
>>>>>>> fa31fa74
        if name is None:
            name = auto_name(self.__class__.__name__)
        if not isinstance(name, str) or "/" in name:
            raise ValueError(
                "Argument `name` must be a string and "
                "cannot contain character `/`. "
                f"Received: name={name} (of type {type(name)})"
            )
        self.name = name
        self._inbound_nodes = []
        self._outbound_nodes = []

    @traceback_utils.filter_traceback
    def __call__(self, *args, **kwargs):
        if traceback_utils.is_traceback_filtering_enabled():
            # Wrap self.call to provide helpful info in case of exception
            if any_symbolic_tensors(args, kwargs):
                call_fn = self.symbolic_call
            else:
                if getattr(self, "_remat_mode", None) is not None:
                    if getattr(self, "quantization_mode", None) is not None:
                        call_fn = self.rematerialized_call(
                            self.quantized_call,
                            *args,
                            **kwargs,
                        )
                    else:
                        call_fn = self.rematerialized_call(
                            self.call, *args, **kwargs
                        )
                else:
                    if getattr(self, "quantization_mode", None) is not None:
                        call_fn = self.quantized_call
                    else:
                        call_fn = self.call
            call_fn = traceback_utils.inject_argument_info_in_traceback(
                call_fn,
                object_name=(f"{self.__class__.__name__}.call()"),
            )
            return call_fn(*args, **kwargs)

        # Plain flow.
        if any_symbolic_tensors(args, kwargs):
            return self.symbolic_call(*args, **kwargs)
        elif getattr(self, "_remat_mode", None) is not None:
            if getattr(self, "quantization_mode", None) is not None:
                return self.rematerialized_call(
                    self.quantized_call, *args, **kwargs
                )(*args, **kwargs)
            else:
                return self.rematerialized_call(self.call, *args, **kwargs)(
                    *args, **kwargs
                )
        else:
            if getattr(self, "quantization_mode", None) is not None:
                return self.quantized_call(*args, **kwargs)
            else:
                return self.call(*args, **kwargs)

    def symbolic_call(self, *args, **kwargs):
        # Perform shape/dtype inference.
        outputs = self.compute_output_spec(*args, **kwargs)
        # Record a new node in the operations graph.
        # The Node wires itself to inbound and outbound ops.  The
        # Node constructor updates this op's self._inbound_nodes,
        # sets _keras_history on the outputs, and adds itself to the
        # `_outbound_nodes` of the ops that produced the inputs to this
        # call.
        Node(
            operation=self, call_args=args, call_kwargs=kwargs, outputs=outputs
        )
        return outputs

    def call(self, *args, **kwargs):
        raise NotImplementedError

    def quantized_call(self, *args, **kwargs):
        raise NotImplementedError

    def compute_output_spec(self, *args, **kwargs):
        try:
            return backend.compute_output_spec(self.call, *args, **kwargs)
        except Exception as e:
            new_e = e.__class__(
                "Could not automatically infer the output shape / dtype of "
                f"'{self.name}' (of type {self.__class__.__name__}). "
                f"Either the `{self.__class__.__name__}.call()` method "
                f"is incorrect, or you need to implement the "
                f"`{self.__class__.__name__}.compute_output_spec() / "
                "compute_output_shape()` method. "
                f"Error encountered:\n\n{e}"
            )
            raise new_e.with_traceback(e.__traceback__) from None

    def __new__(cls, *args, **kwargs):
        """We override __new__ to saving serializable constructor arguments.

        These arguments are used to auto-generate an object serialization
        config, which enables user-created subclasses to be serializable
        out of the box in most cases without forcing the user
        to manually implement `get_config()`.
        """
        instance = super(Operation, cls).__new__(cls)
        if backend.backend() == "jax" and is_nnx_backend_enabled():
            try:
                from flax import nnx

                vars(instance)["_object__state"] = nnx.object.ObjectState()
            except ImportError:
                raise ImportError(
                    "To use the NNX backend, you must install `flax`. "
                    "Please install it via `pip install flax`."
                )
        # Generate a config to be returned by default by `get_config()`.
        arg_names = inspect.getfullargspec(cls.__init__).args
        kwargs.update(dict(zip(arg_names[1 : len(args) + 1], args)))

        # For safety, we only rely on auto-configs for a small set of
        # serializable types.
        supported_types = (str, int, float, bool, type(None))
        try:
            flat_arg_values = tree.flatten(kwargs)
            auto_config = True
            for value in flat_arg_values:
                if not isinstance(value, supported_types):
                    auto_config = False
                    break
        except TypeError:
            auto_config = False
        try:
            instance._lock = False
            if auto_config:
                from keras.src.saving import serialization_lib

                instance._auto_config = serialization_lib.SerializableDict(
                    **kwargs
                )
            else:
                instance._auto_config = None
            instance._lock = True
        except RecursionError:
            # Setting an instance attribute in __new__ has the potential
            # to trigger an infinite recursion if a subclass overrides
            # setattr in an unsafe way.
            pass
        return instance

    @python_utils.default
    def get_config(self):
        """Returns the config of the object.

        An object config is a Python dictionary (serializable)
        containing the information needed to re-instantiate it.
        """
        config = {
            "name": self.name,
        }

        if not python_utils.is_default(self.get_config):
            # In this case the subclass implements get_config()
            return config

        # In this case the subclass doesn't implement get_config():
        # Let's see if we can autogenerate it.
        if getattr(self, "_auto_config", None) is not None:
            config.update(self._auto_config.config)
            init_params = inspect.signature(self.__init__).parameters
            init_has_name = "name" in init_params
            init_has_kwargs = (
                "kwargs" in init_params
                and init_params["kwargs"].kind == inspect.Parameter.VAR_KEYWORD
            )
            if not init_has_name and not init_has_kwargs:
                # We can't pass `name` back to `__init__`, remove it.
                config.pop("name", None)
            return config
        else:
            raise NotImplementedError(
                textwrap.dedent(
                    f"""
        Object {self.__class__.__name__} was created by passing
        non-serializable argument values in `__init__()`,
        and therefore the object must override `get_config()` in
        order to be serializable. Please implement `get_config()`.

        Example:

        class CustomLayer(keras.layers.Layer):
            def __init__(self, arg1, arg2, **kwargs):
                super().__init__(**kwargs)
                self.arg1 = arg1
                self.arg2 = arg2

            def get_config(self):
                config = super().get_config()
                config.update({{
                    "arg1": self.arg1,
                    "arg2": self.arg2,
                }})
                return config"""
                )
            )

    @classmethod
    def from_config(cls, config):
        """Creates an operation from its config.

        This method is the reverse of `get_config`, capable of instantiating the
        same operation from the config dictionary.

        Note: If you override this method, you might receive a serialized dtype
        config, which is a `dict`. You can deserialize it as follows:

        ```python
        if "dtype" in config and isinstance(config["dtype"], dict):
            policy = dtype_policies.deserialize(config["dtype"])
        ```

        Args:
            config: A Python dictionary, typically the output of `get_config`.

        Returns:
            An operation instance.
        """
        # Explicitly deserialize dtype config if needed. This enables users to
        # directly interact with the instance of `DTypePolicy`.
        if "dtype" in config and isinstance(config["dtype"], dict):
            config = config.copy()
            policy = dtype_policies.deserialize(config["dtype"])
            if (
                not isinstance(policy, dtype_policies.DTypePolicyMap)
                and policy.quantization_mode is None
            ):
                # For backward compatibility, we use a str (`name`) for
                # `DTypePolicy`
                policy = policy.name
            config["dtype"] = policy
        try:
            return cls(**config)
        except Exception as e:
            raise TypeError(
                f"Error when deserializing class '{cls.__name__}' using "
                f"config={config}.\n\nException encountered: {e}"
            )

    def __repr__(self):
        return f"<Operation name={self.name}>"

    @property
    def input(self):
        """Retrieves the input tensor(s) of a symbolic operation.

        Only returns the tensor(s) corresponding to the *first time*
        the operation was called.

        Returns:
            Input tensor or list of input tensors.
        """
        return self._get_node_attribute_at_index(0, "input_tensors", "input")

    @property
    def output(self):
        """Retrieves the output tensor(s) of a layer.

        Only returns the tensor(s) corresponding to the *first time*
        the operation was called.

        Returns:
            Output tensor or list of output tensors.
        """
        return self._get_node_attribute_at_index(0, "output_tensors", "output")

    def _get_node_attribute_at_index(self, node_index, attr, attr_name):
        """Private utility to retrieves an attribute (e.g. inputs) from a node.

        This is used to implement the properties:
        - output
        - input

        Args:
            node_index: Integer index of the node from which
                to retrieve the attribute.
            attr: Exact node attribute name.
            attr_name: Human-readable attribute name, for error messages.

        Returns:
            The operation's attribute `attr` at the node of index `node_index`.
        """
        if not self._inbound_nodes:
            raise AttributeError(
                f"The layer {self.name} has never been called "
                f"and thus has no defined {attr_name}."
            )
        if not len(self._inbound_nodes) > node_index:
            raise ValueError(
                f"Asked to get {attr_name} at node "
                f"{node_index}, but the operation has only "
                f"{len(self._inbound_nodes)} inbound nodes."
            )
        values = getattr(self._inbound_nodes[node_index], attr)
        if isinstance(values, list) and len(values) == 1:
            return values[0]
        else:
            return values

    # Hooks for backend layer classes
    def _post_build(self):
        """Can be overridden for per backend post build actions."""
        pass

    def _setattr_hook(self, name, value):
        """Can be overridden for per backend post build actions."""
        return name, value

    def _post_track_variable(self, variable):
        """Can be overridden for per backend post track actions."""
        pass

    def _post_untrack_variable(self, variable):
        """Can be overridden for per backend post untrack actions."""
        pass<|MERGE_RESOLUTION|>--- conflicted
+++ resolved
@@ -15,14 +15,10 @@
 
 @keras_export("keras.Operation")
 class Operation:
-<<<<<<< HEAD
     def __init_subclass__(cls):
         super().__init_subclass__()
 
-    def __init__(self, dtype=None, name=None):
-=======
     def __init__(self, name=None):
->>>>>>> fa31fa74
         if name is None:
             name = auto_name(self.__class__.__name__)
         if not isinstance(name, str) or "/" in name:
